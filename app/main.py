from fastapi import FastAPI, HTTPException, Request
from fastapi.middleware.cors import CORSMiddleware
from fastapi.responses import JSONResponse
from fastapi.middleware.trustedhost import TrustedHostMiddleware
import logging
import time
from contextlib import asynccontextmanager
from datetime import datetime, timezone
from app.config import settings, validate_settings
from app.api.routes import router as articles_router
from app.db.database import health_check
<<<<<<< HEAD
from datetime import datetime, timezone
from app.services.redis_service import redis_store
from utils.news_fetcher import initialize_sources
=======
from app.schemas.articles import (
    ChatRequest, ChatResponse
)
from utils.news_fetcher import initialize_sources
from app.rag.rag_manager import rag_manager
>>>>>>> 7a4bf829


# Configure logging
logging.basicConfig(
    level=getattr(logging, settings.log_level),
    format=settings.log_format,
    filename=settings.log_file if settings.log_file else None
)
logger = logging.getLogger(__name__)


# ================================
# APPLICATION LIFECYCLE
# ================================


@asynccontextmanager
async def lifespan(app: FastAPI):
    """Application startup and shutdown events"""

    # ================================
    # STARTUP
    # ================================
    logger.info(f"Starting {settings.app_name} v{settings.app_version}")

    try:
        # Validate environment configuration
        validate_settings()
        logger.info("✅ Environment configuration validated")

        # Initialize news sources
        await initialize_sources()
        logger.info("✅ News sources initialized")

        # Check database connectivity
        if health_check():
            logger.info("✅ DynamoDB connection established")
        else:
            logger.error("❌ DynamoDB connection failed")
            raise Exception("Database health check failed")

        rag_manager.initialize()
        logger.info("✅ RAG system initialized")

        logger.info("🚀 Application startup complete")

    except Exception as e:
        logger.error(f"❌ Startup failed: {e}")
        raise

    yield

    # ================================
    # SHUTDOWN
    # ================================
    logger.info("🛑 Application shutdown initiated")

# ================================
# CREATE FASTAPI APP
# ================================

app = FastAPI(
    title=settings.app_name,
    version=settings.app_version,
    description="""
    **Brevity** - AI-Powered News Summarization API
    
    This API provides two main functionalities:
    
    1. **Process and Store** (`POST /api/v1/articles/process-and-store`)
       - Fetches latest news articles from NewsAPI
       - Extracts full article content
       - Generates AI-powered summaries
       - Stores processed articles in DynamoDB
    
    2. **Retrieve Articles** (`GET /api/v1/articles/`)
       - Fetch stored articles with filtering options
       - Support for date-based and source-based queries
       - Pagination support for large datasets
       - Efficient querying using DynamoDB GSI indexes
    
    ## Features
    - 🤖 AI-powered summarization using DistilBART
    - 🗃️ Efficient storage with DynamoDB
    - 🔍 Advanced filtering and pagination
    - 📊 RESTful API design
    - 🚀 High-performance async processing
    
    ## Getting Started
    1. Configure your environment variables
    2. Call the process endpoint to fetch and store articles
    3. Use the retrieve endpoint to access summarized content
    """,
    docs_url=settings.docs_url,
    redoc_url=settings.redoc_url,
    openapi_url=settings.openapi_url,
    lifespan=lifespan
)

# ================================
# MIDDLEWARE CONFIGURATION
# ================================

# CORS middleware
app.add_middleware(
    CORSMiddleware,
    allow_origins=settings.cors_origins,
    allow_credentials=settings.cors_allow_credentials,
    allow_methods=settings.cors_allow_methods,
    allow_headers=settings.cors_allow_headers,
)

# Security middleware (optional - add trusted hosts if needed)
if settings.environment == "production":
    app.add_middleware(
        TrustedHostMiddleware,
        allowed_hosts=["*.yourdomain.com", "localhost"]
    )

# ================================
# CUSTOM MIDDLEWARE
# ================================


@app.middleware("http")
async def logging_middleware(request: Request, call_next):
    """Log all requests with timing information"""
    start_time = time.time()

    # Log incoming request
    logger.info(
        f"📨 {request.method} {request.url.path} - Client: {request.client.host}")

    # Process request
    response = await call_next(request)

    # Calculate processing time
    process_time = time.time() - start_time

    # Log response
    logger.info(
        f"📤 {request.method} {request.url.path} - Status: {response.status_code} - Time: {process_time:.4f}s")

    # Add timing header
    response.headers["X-Process-Time"] = str(process_time)

    return response

# ================================
# GLOBAL EXCEPTION HANDLERS
# ================================


@app.exception_handler(HTTPException)
async def http_exception_handler(request: Request, exc: HTTPException):
    """Handle HTTP exceptions with consistent error format"""
    logger.error(
        f"HTTP {exc.status_code}: {exc.detail} - Path: {request.url.path}")

    error_response = {
        "success": False,
        "message": exc.detail,
        "details": [{
            "field": None,
            "message": exc.detail,
            "error_code": f"HTTP_{exc.status_code}"
        }],
        # Convert to string
        "timestamp": datetime.now(timezone.utc).isoformat()
    }

    return JSONResponse(
        status_code=exc.status_code,
        content=error_response
    )


@app.exception_handler(Exception)
async def general_exception_handler(request: Request, exc: Exception):
    """Handle unexpected exceptions"""
    logger.error(
        f"Unhandled exception: {str(exc)} - Path: {request.url.path}", exc_info=True)

    error_message = "Internal server error" if settings.environment == "production" else str(
        exc)

    error_response = {
        "success": False,
        "message": error_message,
        "details": [{
            "field": None,
            "message": error_message,
            "error_code": "INTERNAL_SERVER_ERROR"
        }],
        # Convert to string
        "timestamp": datetime.now(timezone.utc).isoformat()
    }

    return JSONResponse(
        status_code=500,
        content=error_response
    )

# ================================
# ROUTE REGISTRATION
# ================================

# Include article routes with API prefix
app.include_router(
    articles_router,
    prefix=settings.api_v1_prefix,
    tags=["articles"]
)


# ================================
# ROOT ENDPOINTS
# ================================


@app.get("/", tags=["root"])
async def root():
    """API root endpoint with basic information"""
    return {
        "message": f"Welcome to {settings.app_name}",
        "version": settings.app_version,
        "environment": settings.environment,
        "docs_url": settings.docs_url,
        "endpoints": {
            "process_articles": f"{settings.api_v1_prefix}/articles/process-and-store",
            "get_articles": f"{settings.api_v1_prefix}/articles/",
            "health": "/health",
        }
    }


@app.get("/health", tags=["health"])
async def health():
    """Health check endpoint"""
    try:
        db_healthy = health_check()

        health_status = {
            "status": "healthy" if db_healthy else "unhealthy",
            "version": settings.app_version,
            "environment": settings.environment,
            "components": {
                "database": "connected" if db_healthy else "disconnected",
            },
            "timestamp": datetime.now(timezone.utc).timestamp()
        }

        status_code = 200 if db_healthy else 503
        return JSONResponse(content=health_status, status_code=status_code)

    except Exception as e:
        logger.error(f"Health check failed: {e}")
        return JSONResponse(
            content={
                "status": "unhealthy",
                "error": str(e),
                "timestamp": datetime.now(timezone.utc).timestamp()
            },
            status_code=503
        )

<<<<<<< HEAD
=======

>>>>>>> 7a4bf829
# ================================
# DEVELOPMENT SERVER
# ================================

if __name__ == "__main__":
    import uvicorn
    uvicorn.run(
        "main:app",
        host=settings.host,
        port=settings.port,
        reload=settings.debug,
        workers=settings.workers,
        log_level=settings.log_level.lower()
    )<|MERGE_RESOLUTION|>--- conflicted
+++ resolved
@@ -9,17 +9,15 @@
 from app.config import settings, validate_settings
 from app.api.routes import router as articles_router
 from app.db.database import health_check
-<<<<<<< HEAD
+from app.schemas.articles import (
+    ChatRequest, ChatResponse
+)
 from datetime import datetime, timezone
 from app.services.redis_service import redis_store
 from utils.news_fetcher import initialize_sources
-=======
-from app.schemas.articles import (
-    ChatRequest, ChatResponse
-)
-from utils.news_fetcher import initialize_sources
 from app.rag.rag_manager import rag_manager
->>>>>>> 7a4bf829
+
+
 
 
 # Configure logging
@@ -286,10 +284,8 @@
             status_code=503
         )
 
-<<<<<<< HEAD
-=======
-
->>>>>>> 7a4bf829
+
+
 # ================================
 # DEVELOPMENT SERVER
 # ================================
