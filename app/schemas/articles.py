--- conflicted
+++ resolved
@@ -222,27 +222,6 @@
 
 
 class ChatMessage(BaseModel):
-<<<<<<< HEAD
-    role: str = Field(...,
-                      description="Role of the message sender (e.g., 'user' or 'assistant')")
-    content: str = Field(..., description="Content of the message")
-
-
-class ChatTurnRequest(BaseModel):
-    query: str = Field(..., description="The current user's message/query")
-    history: List[ChatMessage] = Field(
-        [], description="Previous messages in the conversation")
-    conversation_id: Optional[str] = Field(
-        None, description="Unique ID for the conversation thread")
-
-
-class ChatTurnResponse(BaseModel):
-    response: str = Field(..., description="The chatbot's generated response")
-    conversation_id: str = Field(...,
-                                 description="Unique ID for the conversation thread")
-    history: List[ChatMessage] = Field(...,
-                                       description="Updated conversation history")
-=======
     role: str = Field(..., description="Role of the message sender (e.g., 'user' or 'assistant')")
     content: str = Field(..., description="Content of the message")
 
@@ -257,7 +236,6 @@
     response: str = Field(..., description="The chatbot's generated response")
     conversation_id: str = Field(..., description="Unique ID for the conversation thread")
     history: List[ChatMessage] = Field(..., description="Updated conversation history")
->>>>>>> 7a4bf829
 
 
 __all__ = [
