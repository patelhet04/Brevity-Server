from pydantic_settings import BaseSettings
from pydantic import ConfigDict, field_validator
from typing import Optional, List
import os
from pathlib import Path


class Settings(BaseSettings):
    """Application settings from environment variables"""

    # ================================
    # APPLICATION SETTINGS
    # ================================
    app_name: str = "Brevity API Server"
    app_version: str = "1.0.0"
    debug: bool = False
    environment: str = "development"

    # ================================
    # SERVER SETTINGS
    # ================================
    host: str = "0.0.0.0"
    port: int = 8000
    workers: int = 1

    # ================================
    # API SETTINGS
    # ================================
    api_v1_prefix: str = "/api/v1"
    docs_url: str = "/docs"
    redoc_url: str = "/redoc"
    openapi_url: str = "/openapi.json"

    # ================================
    # NEWS API SETTINGS
    # ================================
    news_api_key: str
    news_api_base_url: str = "https://newsapi.org/v2"
    news_fetch_days: int = 5
    news_max_articles: int = 500
    news_batch_size: int = 5

    # ================================
    # AWS DYNAMODB SETTINGS
    # ================================
    aws_access_key_id: str
    aws_secret_access_key: str
    aws_default_region: str = "us-east-2"  # Should be "us-east-2" for your setup
    dynamodb_table_name: str

    # ================================
    # AI SUMMARIZATION SETTINGS
    # ================================
    summarizer_model: str = "sshleifer/distilbart-cnn-12-6"
    summarizer_concurrency: int = 3
    summarizer_max_length: int = 250
    summarizer_min_length: int = 150
    summarizer_content_min_chars: int = 500
    summarizer_max_chars: int = 7000

    # ================================
    # ARTICLE PROCESSING SETTINGS
    # ================================
    article_ttl_days: int = 30
    content_extraction_timeout: int = 30
    batch_processing_delay: float = 1.0

    # ================================
    # CORS SETTINGS
    # ================================
    cors_origins: List[str] = ["*"]
    cors_allow_credentials: bool = True
    cors_allow_methods: List[str] = ["*"]
    cors_allow_headers: List[str] = ["*"]

    # ================================
<<<<<<< HEAD
    # REDIS SETTINGS
    # ================================
    redis_url: str = "redis://localhost:6379"
    session_ttl: int = 30 * 60  # 30 minutes in seconds
=======
    # RAG SYSTEM SETTINGS
    # ================================
    ollama_host: str = "http://localhost:11434"

    #======================
    # Web Searcher Settings
    #======================
    tavily_api_key: str
    # ======================

    #======================
    # OpenAI Settings
    #======================
    openai_key: str
    # ======================
>>>>>>> 7a4bf829

    # ================================
    # LOGGING SETTINGS
    # ================================
    log_level: str = "INFO"
    log_format: str = "%(asctime)s - %(name)s - %(levelname)s - %(message)s"
    log_file: Optional[str] = None

    # Pydantic v2 configuration
    model_config = ConfigDict(
        env_file=".env",
        env_file_encoding="utf-8",
        case_sensitive=False,
        extra="ignore"  # Ignore extra environment variables
    )

    # Field validators for list parsing
    @field_validator('cors_origins', 'cors_allow_methods', 'cors_allow_headers')
    @classmethod
    def parse_cors_lists(cls, v):
        if isinstance(v, str):
            return [x.strip() for x in v.split(",")]
        return v

    def get_database_config(self) -> dict:
        """Get database configuration dictionary"""
        return {
            "aws_access_key_id": self.aws_access_key_id,
            "aws_secret_access_key": self.aws_secret_access_key,
            "region_name": self.aws_default_region,
            "table_name": self.dynamodb_table_name
        }

    def get_news_api_config(self) -> dict:
        """Get News API configuration dictionary"""
        return {
            "api_key": self.news_api_key,
            "base_url": self.news_api_base_url,
            "fetch_days": self.news_fetch_days,
            "max_articles": self.news_max_articles,
            "batch_size": self.news_batch_size
        }

    def get_summarizer_config(self) -> dict:
        """Get AI summarizer configuration dictionary"""
        return {
            "model_name": self.summarizer_model,
            "concurrency": self.summarizer_concurrency,
            "max_length": self.summarizer_max_length,
            "min_length": self.summarizer_min_length,
            "content_min_chars": self.summarizer_content_min_chars,
            "max_chars": self.summarizer_max_chars
        }


# Global settings instance
settings = Settings()


def validate_settings():
    """Validate critical settings are present"""
    required_fields = [
        "news_api_key",
        "aws_access_key_id",
        "aws_secret_access_key",
        "dynamodb_table_name",
        "tavily_api_key",
        "openai_key"
    ]

    missing_fields = []
    for field in required_fields:
        if not getattr(settings, field, None):
            missing_fields.append(field.upper())

    if missing_fields:
        raise ValueError(
            f"Missing required environment variables: {', '.join(missing_fields)}")

    return True<|MERGE_RESOLUTION|>--- conflicted
+++ resolved
@@ -74,12 +74,10 @@
     cors_allow_headers: List[str] = ["*"]
 
     # ================================
-<<<<<<< HEAD
     # REDIS SETTINGS
     # ================================
     redis_url: str = "redis://localhost:6379"
     session_ttl: int = 30 * 60  # 30 minutes in seconds
-=======
     # RAG SYSTEM SETTINGS
     # ================================
     ollama_host: str = "http://localhost:11434"
@@ -95,7 +93,6 @@
     #======================
     openai_key: str
     # ======================
->>>>>>> 7a4bf829
 
     # ================================
     # LOGGING SETTINGS
